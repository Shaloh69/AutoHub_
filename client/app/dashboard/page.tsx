--- conflicted
+++ resolved
@@ -283,15 +283,9 @@
                 </DropdownItem>
                   )}
                   <DropdownItem
-<<<<<<< HEAD
-                key="delete"
-                className="text-autohub-primary-500"
-                onPress={() => openDeleteModal(car)}
-=======
                     key="delete"
                     className="text-autohub-primary-500"
                     onPress={() => openDeleteModal(car)}
->>>>>>> 62d13797
                   >
                     Delete Listing
                   </DropdownItem>
@@ -301,32 +295,19 @@
               </div>
               <div className="p-6 space-y-3">
                 <h3 className="font-bold text-lg text-autohub-secondary-900 dark:text-autohub-neutral-50">
-<<<<<<< HEAD
-                  {car.year} {car.make} {car.model}
-=======
                   {car.year} {car.brand?.name} {car.model?.name}
->>>>>>> 62d13797
                 </h3>
                 <p className="text-2xl font-bold text-autohub-primary-500">
                   {formatPrice(car.price)}
                 </p>
                 <div className="space-y-2">
                   <div className="flex justify-between text-sm text-autohub-accent1-600">
-<<<<<<< HEAD
-                    <span>{new Intl.NumberFormat().format(car.mileage)} miles</span>
-                    <span>{car.location}</span>
-                  </div>
-                  <div className="flex justify-between text-sm text-autohub-accent1-600">
-                    <span>Listed: {new Date(car.createdAt).toLocaleDateString()}</span>
-                    <span>{car.fuelType}</span>
-=======
                     <span>{new Intl.NumberFormat().format(car.mileage)} {car.mileage_unit}</span>
                     <span>{car.city?.name}</span>
                   </div>
                   <div className="flex justify-between text-sm text-autohub-accent1-600">
                     <span>Listed: {new Date(car.created_at).toLocaleDateString()}</span>
                     <span>{car.fuel_type}</span>
->>>>>>> 62d13797
                   </div>
                 </div>
               </div>
